--- conflicted
+++ resolved
@@ -366,18 +366,11 @@
     return false;
   }
 
-<<<<<<< HEAD
-  *page     = g_key_file_get_integer(db->history, file, KEY_PAGE, NULL);
-  *offset   = g_key_file_get_integer(db->history, file, KEY_OFFSET, NULL);
-  *rotation = g_key_file_get_integer(db->history, file, KEY_ROTATE, NULL);
-=======
-  *page   = g_key_file_get_integer(priv->history, file, KEY_PAGE, NULL);
-  *offset = g_key_file_get_integer(priv->history, file, KEY_OFFSET, NULL);
-  *scale  = strtod(g_key_file_get_string(priv->history, file, KEY_SCALE, NULL), NULL);
+  *page     = g_key_file_get_integer(priv->history, file, KEY_PAGE, NULL);
+  *offset   = g_key_file_get_integer(priv->history, file, KEY_OFFSET, NULL);
   *rotation = g_key_file_get_integer(priv->history, file, KEY_ROTATE, NULL);
->>>>>>> 0c8cc399
-
-  char* scale_string = g_key_file_get_string(db->history, file, KEY_SCALE, NULL);
+
+  char* scale_string = g_key_file_get_string(priv->history, file, KEY_SCALE, NULL);
   *scale  = strtod(scale_string, NULL);
   g_free(scale_string);
 

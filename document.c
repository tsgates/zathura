/* See LICENSE file for license and copyright information */

#define _BSD_SOURCE
#define _XOPEN_SOURCE 700
// TODO: Implement realpath

#include <stdlib.h>
#include <stdio.h>
#include <string.h>
#include <limits.h>
#include <sys/types.h>
#include <sys/stat.h>
#include <dirent.h>
#include <dlfcn.h>
#include <sys/stat.h>
#include <fcntl.h>
#include <errno.h>

#include "document.h"
#include "utils.h"
#include "zathura.h"
#include "render.h"

#define LENGTH(x) (sizeof(x)/sizeof((x)[0]))

void
zathura_document_plugins_load(zathura_t* zathura)
{
<<<<<<< HEAD
  /* read all files in the plugin directory */
  DIR* dir = opendir(PLUGIN_DIR);
  if (dir == NULL) {
    girara_error("Could not open plugin directory: %s", PLUGIN_DIR);
    return;
  }

  struct dirent* entry;
  while ((entry = readdir(dir)) != NULL) {
    void* handle                      = NULL;
    zathura_document_plugin_t* plugin = NULL;
    char* path                        = NULL;
    struct stat fstat;

    /* get full path */
    path = string_concat(PLUGIN_DIR, "/", entry->d_name, NULL);

    if (path == NULL || stat(path, &fstat) != 0) {
      goto error_continue;
    }

    /* check if entry is a file. */
    if (!(fstat.st_mode & S_IFREG)) {
      continue;
    }

    /* load plugin */
    handle = dlopen(path, RTLD_NOW);

    if (handle == NULL) {
      girara_error("Could not load plugin (%s)", dlerror());
      goto error_free;
    }
=======
  girara_list_iterator_t* iter = girara_list_iterator(zathura->plugins.path);
  if (iter == NULL) {
    return;
  }

  do
  {
    char* plugindir = girara_list_iterator_data(iter);

    /* read all files in the plugin directory */
    DIR* dir = opendir(plugindir);
    if (dir == NULL) {
      girara_error("could not open plugin directory: %s", plugindir);
      continue;
    }

    int fddir = dirfd(dir);
    struct dirent* entry;
    while ((entry = readdir(dir)) != NULL) {
      struct stat statbuf;
      if (fstatat(fddir, entry->d_name, &statbuf, 0) != 0) {
        girara_error("failed to fstatat %s/%s; errno is %d.", plugindir, entry->d_name, errno);
        continue;
      }
>>>>>>> 5c5df5bf

      /* check if entry is a file */
      if (S_ISREG(statbuf.st_mode) == 0) {
        girara_info("%s/%s is not a regular file. Skipping.", plugindir, entry->d_name);
        continue;
      }

<<<<<<< HEAD
    if (register_plugin == NULL) {
      girara_error("Could not find '%s' in plugin", PLUGIN_REGISTER_FUNCTION);
      goto error_free;
    }
=======
      void* handle                      = NULL;
      zathura_document_plugin_t* plugin = NULL;
      char* path                        = NULL;
>>>>>>> 5c5df5bf

      /* get full path */
      path = g_build_filename(plugindir, entry->d_name, NULL);
      if (path == NULL) {
        g_error("failed to allocate memory!");
        break;
      }

      /* load plugin */
      handle = dlopen(path, RTLD_NOW);
      if (handle == NULL) {
        girara_error("could not load plugin %s (%s)", path, dlerror());
        g_free(path);
        continue;
      }

      /* resolve symbol */
      zathura_plugin_register_service_t register_plugin;
      *(void**)(&register_plugin) = dlsym(handle, PLUGIN_REGISTER_FUNCTION);

      if (register_plugin == NULL) {
        girara_error("could not find '%s' function in plugin %s", PLUGIN_REGISTER_FUNCTION, path);
        g_free(path);
        dlclose(handle);
        continue;
      }

      plugin = malloc(sizeof(zathura_document_plugin_t));

<<<<<<< HEAD
    if (r == false) {
      girara_error("Could not register plugin (%s)", path);
      goto error_free;
    }
=======
      if (plugin == NULL) {
        g_error("failed to allocate memory!");
        break;
      }
>>>>>>> 5c5df5bf

      plugin->file_extension = NULL;
      plugin->open_function  = NULL;

      register_plugin(plugin);

      bool r = zathura_document_plugin_register(zathura, plugin, handle);

      if (r == false) {
        girara_error("could not register plugin %s", path);
        free(plugin);
        dlclose(handle);
      }
      else  {
        girara_info("successfully loaded plugin %s", path);
      }

      g_free(path);
    }

<<<<<<< HEAD
error_continue:

    continue;
  }

  if (closedir(dir) == -1) {
    girara_error("Could not close plugin directory: %s", PLUGIN_DIR);
  }
=======
    if (closedir(dir) == -1) {
      girara_error("could not close plugin directory %s", plugindir);
    }
  } while (girara_list_iterator_next(iter));
  girara_list_iterator_free(iter);
>>>>>>> 5c5df5bf
}

void
zathura_document_plugins_free(zathura_t* zathura)
{
  if (zathura == NULL) {
    return;
  }

  girara_list_iterator_t* iter = girara_list_iterator(zathura->plugins.plugins);
  if (iter == NULL) {
    return;
  }
  
  do {
    zathura_document_plugin_t* plugin = (zathura_document_plugin_t*) girara_list_iterator_data(iter);
    free(plugin->file_extension);
    free(plugin);
  } while (girara_list_iterator_next(iter));
  girara_list_iterator_free(iter);
}

bool
zathura_document_plugin_register(zathura_t* zathura, zathura_document_plugin_t* new_plugin, void* handle)
{
  if( (new_plugin == NULL) || (new_plugin->file_extension == NULL) || (new_plugin->open_function == NULL)
      || (handle == NULL) ) {
<<<<<<< HEAD
=======
    girara_error("plugin: could not register\n");
>>>>>>> 5c5df5bf
    return false;
  }

  /* search existing plugins */
<<<<<<< HEAD
  zathura_document_plugin_t* plugin = zathura_document_plugins;
  while (plugin) {
    if (!strcmp(plugin->file_extension, new_plugin->file_extension)) {
      girara_warning("%s-plugin already registered", plugin->file_extension);
      return false;
    }

    if (plugin->next == NULL) {
      break;
    }

    plugin = plugin->next;
  }

  /* create new plugin */
  new_plugin->handle = handle;
  new_plugin->next   = NULL;

  /* append to list */
  if (plugin == NULL) {
    zathura_document_plugins = new_plugin;
  } else {
    plugin->next = new_plugin;
  }

=======
  girara_list_iterator_t* iter = girara_list_iterator(zathura->plugins.plugins);
  if (iter) {
    do {
      zathura_document_plugin_t* plugin = (zathura_document_plugin_t*) girara_list_iterator_data(iter);
      if (!strcmp(plugin->file_extension, new_plugin->file_extension)) {
        girara_error("plugin: already registered for filetype %s\n", plugin->file_extension);
        girara_list_iterator_free(iter);
        return false;
      }    
    } while (girara_list_iterator_next(iter));
    girara_list_iterator_free(iter);
  }

  girara_list_append(zathura->plugins.plugins, new_plugin);
>>>>>>> 5c5df5bf
  return true;
}

zathura_document_t*
zathura_document_open(zathura_t* zathura, const char* path, const char* password)
{
  if (!path) {
    goto error_out;
  }

  if (!file_exists(path)) {
    girara_error("File does not exist");
    goto error_out;
  }

  const char* file_extension = file_get_extension(path);
  if (!file_extension) {
    girara_error("Could not determine file type");
    goto error_out;
  }

  /* determine real path */
  size_t path_max;
#ifdef PATH_MAX
  path_max = PATH_MAX;
#else
  path_max = pathconf(path,_PC_PATH_MAX);
  if (path_max <= 0)
    path_max = 4096;
#endif

  char* real_path              = NULL;
  zathura_document_t* document = NULL;

  real_path = malloc(sizeof(char) * path_max);
  if (!real_path) {
    goto error_out;
  }

  if (!realpath(path, real_path)) {
    goto error_free;
  }

  document = malloc(sizeof(zathura_document_t));
  if (!document) {
    goto error_free;
  }

  document->file_path           = real_path;
  document->password            = password;
  document->current_page_number = 0;
  document->number_of_pages     = 0;
  document->scale               = 1.0;
  document->rotate              = 0;
  document->data                = NULL;
  document->pages               = NULL;
  document->zathura             = zathura;

  document->functions.document_free            = NULL;
  document->functions.document_index_generate  = NULL;
  document->functions.document_save_as         = NULL;
  document->functions.document_attachments_get = NULL;
  document->functions.page_get                 = NULL;
  document->functions.page_free                = NULL;
  document->functions.page_search_text         = NULL;
  document->functions.page_links_get           = NULL;
  document->functions.page_form_fields_get     = NULL;
  document->functions.page_render              = NULL;

  girara_list_iterator_t* iter = girara_list_iterator(zathura->plugins.plugins);
  if (iter == NULL) {
    goto error_free;
  }
  
  do {
    zathura_document_plugin_t* plugin = (zathura_document_plugin_t*) girara_list_iterator_data(iter);
    if (!strcmp(file_extension, plugin->file_extension)) {
      girara_list_iterator_free(iter);
      if (plugin->open_function) {
        if (plugin->open_function(document)) {
          /* update statusbar */
          girara_statusbar_item_set_text(zathura->ui.session, zathura->ui.statusbar.file, real_path);

          /* read all pages */
          document->pages = calloc(document->number_of_pages, sizeof(zathura_page_t*));
          if (!document->pages) {
            goto error_free;
          }

          for (unsigned int page_id = 0; page_id < document->number_of_pages; page_id++) {
            zathura_page_t* page = zathura_page_get(document, page_id);
            if (!page) {
              goto error_free;
            }

            document->pages[page_id] = page;
          }

          return document;
        } else {
<<<<<<< HEAD
=======
          girara_error("could not open file\n");
>>>>>>> 5c5df5bf
          goto error_free;
        }
      }
    }
  } while (girara_list_iterator_next(iter));
  girara_list_iterator_free(iter);

<<<<<<< HEAD
    plugin = plugin->next;
  }

  girara_error("Unknown file type");
=======
  girara_error("unknown file type\n");
>>>>>>> 5c5df5bf

error_free:

  free(real_path);

  if (document && document->pages) {
    for (unsigned int page_id = 0; page_id < document->number_of_pages; page_id++)
    {
      zathura_page_free(document->pages[page_id]);
    }

    free(document->pages);
  }

  free(document);

error_out:

  return NULL;
}

bool
zathura_document_free(zathura_document_t* document)
{
  if (!document) {
    return false;
  }

  /* free pages */
  for (unsigned int page_id = 0; page_id < document->number_of_pages; page_id++)
  {
    zathura_page_free(document->pages[page_id]);
  }

  free(document->pages);

  /* free document */
  if (!document->functions.document_free) {
    girara_error("%s not implemented", __FUNCTION__);

    if (document->file_path) {
      free(document->file_path);
    }

    free(document);
    return true;
  }

  bool r = document->functions.document_free(document);

  if (document->file_path) {
    free(document->file_path);
  }

  free(document);

  return r;
}

bool
zathura_document_save_as(zathura_document_t* document, const char* path)
{
  if (!document || !path) {
    return false;
  }

  if (!document->functions.document_save_as) {
    girara_error("%s not implemented", __FUNCTION__);
    return false;
  }

  return document->functions.document_save_as(document, path);
}

girara_tree_node_t*
zathura_document_index_generate(zathura_document_t* document)
{
  if (!document) {
    return NULL;
  }

  if (!document->functions.document_index_generate) {
    girara_error("%s not implemented", __FUNCTION__);
    return NULL;
  }

  return document->functions.document_index_generate(document);
}

zathura_list_t*
zathura_document_attachments_get(zathura_document_t* document)
{
  if (!document) {
    return NULL;
  }

  if (!document->functions.document_attachments_get) {
    girara_error("%s not implemented", __FUNCTION__);
    return NULL;
  }

  return document->functions.document_attachments_get(document);
}

bool
zathura_document_attachments_free(zathura_list_t* list)
{
  return false;
}

zathura_page_t*
zathura_page_get(zathura_document_t* document, unsigned int page_id)
{
  if (!document) {
    return NULL;
  }

  if (!document->functions.page_get) {
    girara_error("%s not implemented", __FUNCTION__);
    return NULL;
  }

  zathura_page_t* page = document->functions.page_get(document, page_id);

  if (page) {
    page->number       = page_id;
    page->visible      = false;
    page->event_box    = gtk_event_box_new();
    page->drawing_area = gtk_drawing_area_new();
    page->surface      = NULL;
    g_signal_connect(page->drawing_area, "expose-event", G_CALLBACK(page_expose_event), page);

    gtk_widget_set_size_request(page->drawing_area, page->width * document->scale, page->height * document->scale);
    gtk_container_add(GTK_CONTAINER(page->event_box), page->drawing_area);

    g_static_mutex_init(&(page->lock));
  }

  return page;
}

bool
zathura_page_free(zathura_page_t* page)
{
  if (!page || !page->document) {
    return false;
  }

  if (!page->document->functions.page_free) {
    girara_error("%s not implemented", __FUNCTION__);
    return false;
  }

  return page->document->functions.page_free(page);
}

zathura_list_t*
zathura_page_search_text(zathura_page_t* page, const char* text)
{
  if (!page || !page->document || !text) {
    return NULL;
  }

  if (!page->document->functions.page_search_text) {
    girara_error("%s not implemented", __FUNCTION__);
    return NULL;
  }

  return page->document->functions.page_search_text(page, text);
}

zathura_list_t*
zathura_page_links_get(zathura_page_t* page)
{
  if (!page || !page->document) {
    return NULL;
  }

  if (!page->document->functions.page_links_get) {
    girara_error("%s not implemented", __FUNCTION__);
    return NULL;
  }

  return page->document->functions.page_links_get(page);
}

bool
zathura_page_links_free(zathura_list_t* list)
{
  return false;
}

zathura_list_t*
zathura_page_form_fields_get(zathura_page_t* page)
{
  if (!page || !page->document) {
    return NULL;
  }

  if (!page->document->functions.page_form_fields_get) {
    girara_error("%s not implemented", __FUNCTION__);
    return NULL;
  }

  return page->document->functions.page_form_fields_get(page);
}

bool
zathura_page_form_fields_free(zathura_list_t* list)
{
  return false;
}

zathura_image_buffer_t*
zathura_page_render(zathura_page_t* page)
{
  if (!page || !page->document) {
    return NULL;
  }

  if (!page->document->functions.page_render) {
    girara_error("%s not implemented", __FUNCTION__);
    return NULL;
  }

  zathura_image_buffer_t* buffer = page->document->functions.page_render(page);
  return buffer;
}

zathura_index_element_t*
zathura_index_element_new(const char* title)
{
  if (!title) {
    return NULL;
  }

  zathura_index_element_t* res = g_malloc0(sizeof(zathura_index_element_t));

  if (!res) {
    return NULL;
  }

  res->title = g_strdup(title);

  return res;
}

void
zathura_index_element_free(zathura_index_element_t* index)
{
  if (!index) {
    return;
  }

  g_free(index->title);

  if (index->type == ZATHURA_LINK_EXTERNAL) {
    g_free(index->target.uri);
  }

  g_free(index);
}

zathura_image_buffer_t*
zathura_image_buffer_create(unsigned int width, unsigned int height)
{
  zathura_image_buffer_t* image_buffer = malloc(sizeof(zathura_image_buffer_t));

  if (image_buffer == NULL) {
    return NULL;
  }

  image_buffer->data = calloc(width * height * 3, sizeof(unsigned char));

  if (image_buffer->data == NULL) {
    free(image_buffer);
    return NULL;
  }

  image_buffer->width     = width;
  image_buffer->height    = height;
  image_buffer->rowstride = width * 3;

  return image_buffer;
}

void
zathura_image_buffer_free(zathura_image_buffer_t* image_buffer)
{
  if (image_buffer == NULL) {
    return;
  }

  free(image_buffer->data);
  free(image_buffer);
}<|MERGE_RESOLUTION|>--- conflicted
+++ resolved
@@ -26,41 +26,6 @@
 void
 zathura_document_plugins_load(zathura_t* zathura)
 {
-<<<<<<< HEAD
-  /* read all files in the plugin directory */
-  DIR* dir = opendir(PLUGIN_DIR);
-  if (dir == NULL) {
-    girara_error("Could not open plugin directory: %s", PLUGIN_DIR);
-    return;
-  }
-
-  struct dirent* entry;
-  while ((entry = readdir(dir)) != NULL) {
-    void* handle                      = NULL;
-    zathura_document_plugin_t* plugin = NULL;
-    char* path                        = NULL;
-    struct stat fstat;
-
-    /* get full path */
-    path = string_concat(PLUGIN_DIR, "/", entry->d_name, NULL);
-
-    if (path == NULL || stat(path, &fstat) != 0) {
-      goto error_continue;
-    }
-
-    /* check if entry is a file. */
-    if (!(fstat.st_mode & S_IFREG)) {
-      continue;
-    }
-
-    /* load plugin */
-    handle = dlopen(path, RTLD_NOW);
-
-    if (handle == NULL) {
-      girara_error("Could not load plugin (%s)", dlerror());
-      goto error_free;
-    }
-=======
   girara_list_iterator_t* iter = girara_list_iterator(zathura->plugins.path);
   if (iter == NULL) {
     return;
@@ -85,7 +50,6 @@
         girara_error("failed to fstatat %s/%s; errno is %d.", plugindir, entry->d_name, errno);
         continue;
       }
->>>>>>> 5c5df5bf
 
       /* check if entry is a file */
       if (S_ISREG(statbuf.st_mode) == 0) {
@@ -93,16 +57,9 @@
         continue;
       }
 
-<<<<<<< HEAD
-    if (register_plugin == NULL) {
-      girara_error("Could not find '%s' in plugin", PLUGIN_REGISTER_FUNCTION);
-      goto error_free;
-    }
-=======
       void* handle                      = NULL;
       zathura_document_plugin_t* plugin = NULL;
       char* path                        = NULL;
->>>>>>> 5c5df5bf
 
       /* get full path */
       path = g_build_filename(plugindir, entry->d_name, NULL);
@@ -132,17 +89,10 @@
 
       plugin = malloc(sizeof(zathura_document_plugin_t));
 
-<<<<<<< HEAD
-    if (r == false) {
-      girara_error("Could not register plugin (%s)", path);
-      goto error_free;
-    }
-=======
       if (plugin == NULL) {
         g_error("failed to allocate memory!");
         break;
       }
->>>>>>> 5c5df5bf
 
       plugin->file_extension = NULL;
       plugin->open_function  = NULL;
@@ -163,22 +113,11 @@
       g_free(path);
     }
 
-<<<<<<< HEAD
-error_continue:
-
-    continue;
-  }
-
-  if (closedir(dir) == -1) {
-    girara_error("Could not close plugin directory: %s", PLUGIN_DIR);
-  }
-=======
     if (closedir(dir) == -1) {
       girara_error("could not close plugin directory %s", plugindir);
     }
   } while (girara_list_iterator_next(iter));
   girara_list_iterator_free(iter);
->>>>>>> 5c5df5bf
 }
 
 void
@@ -206,41 +145,11 @@
 {
   if( (new_plugin == NULL) || (new_plugin->file_extension == NULL) || (new_plugin->open_function == NULL)
       || (handle == NULL) ) {
-<<<<<<< HEAD
-=======
     girara_error("plugin: could not register\n");
->>>>>>> 5c5df5bf
     return false;
   }
 
   /* search existing plugins */
-<<<<<<< HEAD
-  zathura_document_plugin_t* plugin = zathura_document_plugins;
-  while (plugin) {
-    if (!strcmp(plugin->file_extension, new_plugin->file_extension)) {
-      girara_warning("%s-plugin already registered", plugin->file_extension);
-      return false;
-    }
-
-    if (plugin->next == NULL) {
-      break;
-    }
-
-    plugin = plugin->next;
-  }
-
-  /* create new plugin */
-  new_plugin->handle = handle;
-  new_plugin->next   = NULL;
-
-  /* append to list */
-  if (plugin == NULL) {
-    zathura_document_plugins = new_plugin;
-  } else {
-    plugin->next = new_plugin;
-  }
-
-=======
   girara_list_iterator_t* iter = girara_list_iterator(zathura->plugins.plugins);
   if (iter) {
     do {
@@ -255,7 +164,6 @@
   }
 
   girara_list_append(zathura->plugins.plugins, new_plugin);
->>>>>>> 5c5df5bf
   return true;
 }
 
@@ -356,10 +264,7 @@
 
           return document;
         } else {
-<<<<<<< HEAD
-=======
           girara_error("could not open file\n");
->>>>>>> 5c5df5bf
           goto error_free;
         }
       }
@@ -367,14 +272,7 @@
   } while (girara_list_iterator_next(iter));
   girara_list_iterator_free(iter);
 
-<<<<<<< HEAD
-    plugin = plugin->next;
-  }
-
-  girara_error("Unknown file type");
-=======
   girara_error("unknown file type\n");
->>>>>>> 5c5df5bf
 
 error_free:
 

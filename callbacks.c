/* See LICENSE file for license and copyright information */

#include <girara.h>
#include <stdlib.h>
#include <gtk/gtk.h>

#include "callbacks.h"
#include "zathura.h"
#include "render.h"
#include "document.h"
#include "utils.h"
#include "shortcuts.h"

gboolean
cb_destroy(GtkWidget* UNUSED(widget), gpointer UNUSED(data))
{
  return TRUE;
}

void
buffer_changed(girara_session_t* session)
{
  g_return_if_fail(session != NULL);
  g_return_if_fail(session->global.data != NULL);

  zathura_t* zathura = session->global.data;

  char* buffer = girara_buffer_get(session);

  if (buffer) {
    girara_statusbar_item_set_text(session, zathura->ui.statusbar.buffer, buffer);
    free(buffer);
  } else {
    girara_statusbar_item_set_text(session, zathura->ui.statusbar.buffer, "");
  }
}

void
cb_view_vadjustment_value_changed(GtkAdjustment *adjustment, gpointer data)
{
  zathura_t* zathura = data;
  if (!zathura || !zathura->document || !zathura->document->pages || !zathura->ui.page_view) {
    return;
  }

  /* get current adjustment values */
  gdouble lower = gtk_adjustment_get_value(adjustment);
  gdouble upper = lower + gtk_adjustment_get_page_size(adjustment);

  /* find page that fits */
  for (unsigned int page_id = 0; page_id < zathura->document->number_of_pages; page_id++)
  {
    zathura_page_t* page = zathura->document->pages[page_id];

    page_offset_t* offset = page_calculate_offset(page);
    if (offset == NULL) {
      continue;
    }

    double begin = offset->y;
    double end   = offset->y + page->height;

    if (   ( (begin >= lower) && (end <= upper) ) /* [> page is in viewport <]*/
        || ( (begin <= lower) && (end >= lower) && (end <= upper) ) /* [> end of the page is in viewport <] */
        || ( (begin >= lower) && (end >= upper) && (begin <= upper) ) /* [> begin of the page is in viewport <] */
      ) {
      page->visible = true;
      if (page->surface == NULL) {
        render_page(zathura->sync.render_thread, page);
      }
    } else {
      page->visible = false;
      cairo_surface_destroy(page->surface);
      page->surface = NULL;
    }

    free(offset);
  }
}

void
cb_pages_per_row_value_changed(girara_session_t* UNUSED(session), girara_setting_t* setting)
{
  int pages_per_row = setting->value.i;
  zathura_t* zathura = setting->data;

  if (pages_per_row < 1) {
    pages_per_row = 1;
  }

  page_view_set_mode(zathura, pages_per_row);
}

void
<<<<<<< HEAD
cb_index_row_activated(GtkTreeView* tree_view, GtkTreePath* path,
    GtkTreeViewColumn* column, zathura_t* zathura)
=======
cb_index_row_activated(GtkTreeModel* tree_view, GtkTreePath* path,
    GtkTreeViewColumn* UNUSED(column), zathura_t* zathura)
>>>>>>> b719e870
{
  if (tree_view == NULL || zathura == NULL || zathura->ui.session == NULL) {
    return;
  }

  GtkTreeModel  *model;
  GtkTreeIter   iter;

  g_object_get(tree_view, "model", &model, NULL);

  if(gtk_tree_model_get_iter(model, &iter, path))
  {
    zathura_index_element_t* index_element;
    gtk_tree_model_get(model, &iter, 2, &index_element, -1);

    if (index_element == NULL) {
      return;
    }

    if (index_element->type == ZATHURA_LINK_TO_PAGE) {
      page_set(zathura, index_element->target.page_number);
      sc_toggle_index(zathura->ui.session, NULL, 0);
    } else if (index_element->type == ZATHURA_LINK_EXTERNAL) {
      // TODO
    }
  }

  g_object_unref(model);
}<|MERGE_RESOLUTION|>--- conflicted
+++ resolved
@@ -92,13 +92,8 @@
 }
 
 void
-<<<<<<< HEAD
 cb_index_row_activated(GtkTreeView* tree_view, GtkTreePath* path,
-    GtkTreeViewColumn* column, zathura_t* zathura)
-=======
-cb_index_row_activated(GtkTreeModel* tree_view, GtkTreePath* path,
     GtkTreeViewColumn* UNUSED(column), zathura_t* zathura)
->>>>>>> b719e870
 {
   if (tree_view == NULL || zathura == NULL || zathura->ui.session == NULL) {
     return;
